[data]
kaldi_root =
train = /home/chiyuan/download/kaldi/egs/ami/s5/exp/sdm1/data-for-mxnet/train.feats
dev = /home/chiyuan/download/kaldi/egs/ami/s5/exp/sdm1/data-for-mxnet/dev.feats
test = 
format = kaldi
xdim = 40
ydim = 3920

[arch]
num_hidden = 1024
num_lstm_layer = 3

[train]
batch_size = 40
buckets = 100, 200, 300, 400, 500, 600, 700, 800
num_epoch = 20

# used only if method is truncated-bptt
truncate_len = 20

# gpu0, gpu1
context = gpu0

# bucketing, truncated-bptt
method = bucketing

# checkpoint prefix
prefix = ami

learning_rate = 0.1
decay_factor = 2
decay_lower_bound = 1e-6

optimizer = sgd
momentum = 0.9

# set to 0 to disable gradient clipping
clip_gradient = 1

# uniform, normal, xavier
initializer = Uniform
init_scale = 0.05
<<<<<<< HEAD
weight_decay = 0.0
=======

# show progress every how many batches
show_every = 100
>>>>>>> 0f2631dc
<|MERGE_RESOLUTION|>--- conflicted
+++ resolved
@@ -3,10 +3,11 @@
 train = /home/chiyuan/download/kaldi/egs/ami/s5/exp/sdm1/data-for-mxnet/train.feats
 dev = /home/chiyuan/download/kaldi/egs/ami/s5/exp/sdm1/data-for-mxnet/dev.feats
 test = 
+out_file = |
 format = kaldi
 xdim = 40
 ydim = 3920
-
+label_mean = label_mean.feats
 [arch]
 num_hidden = 1024
 num_lstm_layer = 3
@@ -41,10 +42,7 @@
 # uniform, normal, xavier
 initializer = Uniform
 init_scale = 0.05
-<<<<<<< HEAD
 weight_decay = 0.0
-=======
 
 # show progress every how many batches
-show_every = 100
->>>>>>> 0f2631dc
+show_every = 100